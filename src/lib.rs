--- conflicted
+++ resolved
@@ -17,12 +17,9 @@
 pub use crate::claims::Claims;
 pub use crate::claims::ClaimsV2;
 pub use crate::claims::Registered;
-<<<<<<< HEAD
 pub use crate::claims::RegisteredClaims;
-=======
 pub use crate::error::Error;
 pub use crate::header::Header;
->>>>>>> de433a73
 
 pub mod algorithm;
 pub mod claims;
@@ -149,12 +146,8 @@
 mod tests {
     use crate::algorithm::AlgorithmType::Hs256;
     use crate::crypt::{sign, verify};
-<<<<<<< HEAD
     use crate::claims::ClaimsV2;
-=======
     use crate::header::Header;
-    use crate::Claims;
->>>>>>> de433a73
     use crate::Token;
     use digest::Digest;
     use sha2::Sha256;
@@ -184,11 +177,7 @@
     #[test]
     pub fn raw_data() {
         let raw = "eyJhbGciOiJIUzI1NiIsInR5cCI6IkpXVCJ9.eyJzdWIiOiIxMjM0NTY3ODkwIiwibmFtZSI6IkpvaG4gRG9lIiwiYWRtaW4iOnRydWV9.TJVA95OrM7E2cBab30RMHrHDcEfxjoYZgeFONFh7HgQ";
-<<<<<<< HEAD
-        let token = Token::<HeaderV2, ClaimsV2>::parse(raw).unwrap();
-=======
-        let token = Token::<Header, Claims>::parse(raw).unwrap();
->>>>>>> de433a73
+        let token = Token::<Header, ClaimsV2>::parse(raw).unwrap();
 
         {
             assert_eq!(token.header.algorithm, Hs256);
@@ -198,11 +187,7 @@
 
     #[test]
     pub fn roundtrip() {
-<<<<<<< HEAD
-        let token: Token<HeaderV2, ClaimsV2> = Default::default();
-=======
-        let token: Token<Header, Claims> = Default::default();
->>>>>>> de433a73
+        let token: Token<Header, ClaimsV2> = Default::default();
         let key = "secret".as_bytes();
         let raw = token.signed(key, Sha256::new()).unwrap();
         let same = Token::parse(&*raw).unwrap();
